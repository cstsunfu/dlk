--- conflicted
+++ resolved
@@ -1,11 +1,4 @@
-<<<<<<< HEAD
-
 # A Deep Learning ToolKit
-
-=======
-# A Deep Learning ToolKit
-
->>>>>>> 02acd2b7
 This project is WIP.
 
 [Read the Docs](https://dlk.readthedocs.io/en/latest/)
@@ -17,47 +10,18 @@
 pip install dlk
 
 or 
-<<<<<<< HEAD
-git clong this repo and do
-=======
 git clone this repo and do
->>>>>>> 02acd2b7
 
 python setup.py install
 
 ```
-<<<<<<< HEAD
-## What is this project do?
-=======
 ## What's this?
->>>>>>> 02acd2b7
 
 * Provide a templete for deep learning (especially for nlp) training and deploy.
 * Provide parameters search.
 * Provide basic architecture search.
 * Provide some basic modules and models.
 * Provide reuse the pretrained model for predict.
-<<<<<<< HEAD
-
-## More Feature is Comming
-
-
-- [ ] Generate models.
-
-- [ ] Distill structure.
-
-- [ ] Computer vision support.
-
-- [ ] Online service
-    - [ ] Provide a web server for online predict.
-
-- [ ] One `optimizer` different para groups use different `scheduler`s. [diff_schedule](https://pytorch.org/docs/stable/generated/torch.optim.lr_scheduler.CyclicLR.html#torch.optim.lr_scheduler.CyclicLR)
-
-- [ ] ~~Support LightGBM, it's maybe not necessary? Will split to another package.~~
-
-* [ ] Make most modules like CRF to be scriptable
-=======
-
 ## More Feature is Comming
 
 
@@ -96,7 +60,6 @@
 - [ ] ~~Support LightGBM. Will split to another package.~~
 
 * [ ] Make most complexity modules like Beam Search, CRF to be scriptable.
->>>>>>> 02acd2b7
 
 * [X] Add UnitTest
     * [X] Parser
